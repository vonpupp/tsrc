""" Implementation of the tsrc Workspace: a collection of git repositories
"""

from pathlib import Path
from typing import List, Optional

import cli_ui as ui
import ruamel.yaml

from tsrc.cloner import Cloner
from tsrc.errors import Error
from tsrc.executor import process_items
from tsrc.file_system_operator import FileSystemOperator
from tsrc.git import is_git_repository
from tsrc.local_manifest import LocalManifest
from tsrc.manifest import Manifest
from tsrc.remote_setter import RemoteSetter
from tsrc.repo import Repo
from tsrc.syncer import Syncer
from tsrc.workspace_config import WorkspaceConfig


def copy_cfg_path_if_needed(root_path: Path) -> None:
    """Backward compatibility layer with tsrc < 1.0"""
    old_path = root_path / ".tsrc/manifest.yml"
    new_path = root_path / ".tsrc/config.yml"
    if old_path.exists() and not new_path.exists():
        ui.info("Migrating config to new path:", new_path)
        yaml = ruamel.yaml.YAML(typ="rt")
        old_dict = yaml.load(old_path.read_text())
        new_config = WorkspaceConfig(
            manifest_branch=old_dict.get("branch"),
            manifest_url=old_dict["url"],
            repo_groups=old_dict.get("groups"),
            shallow_clones=old_dict.get("shallow"),
        )
        new_config.save_to_file(new_path)


class Workspace:
    def __init__(self, root_path: Path) -> None:
        local_manifest_path = root_path / ".tsrc" / "manifest"
        self.cfg_path = root_path / ".tsrc" / "config.yml"
        self.root_path = root_path
        self.local_manifest = LocalManifest(local_manifest_path)
        copy_cfg_path_if_needed(root_path)
        if not self.cfg_path.exists():
            raise WorkspaceNotConfigured(root_path)

        self.config = WorkspaceConfig.from_file(self.cfg_path)

        # Note: at this point the repositories on which the user wishes to
        # execute an action is unknown. This list will be set after processing
        # the command line arguments (like `--group` or `--all-cloned`).
        #
        # In particular, you _cannot assume_ that every repo in this list was
        # cloned - in other words, don't use `workspace.root_path / repo.dest`
        # without checking that the path exists!
        # This is because there can be a mismatch between the state of
        # the workspace and the requested repos - for instance, the user could
        # have configured a workspace with a `backend` group, but using
        # a disjoint `front-end` group on the command line.
        self.repos: List[Repo] = []

    def get_manifest(self) -> Manifest:
        return self.local_manifest.get_manifest()

    def update_manifest(self) -> None:
        manifest_url = self.config.manifest_url
        manifest_branch = self.config.manifest_branch
        self.local_manifest.update(url=manifest_url, branch=manifest_branch)

    def clone_missing(self, *, num_jobs: int = 1) -> None:
        to_clone = []
        for repo in self.repos:
            repo_path = self.root_path / repo.dest
            if not is_git_repository(repo_path):
                to_clone.append(repo)
        cloner = Cloner(
            self.root_path,
            shallow=self.config.shallow_clones,
            remote_name=self.config.singular_remote,
        )
        ui.info_2("Cloning missing repos")
        collection = process_items(to_clone, cloner, num_jobs=num_jobs)
        if collection.summary:
            ui.info_2("Cloned repos:")
            for summary in collection.summary:
                ui.info(ui.green, "*", ui.reset, summary)
        if collection.errors:
            ui.error("Failed to clone the following repos")
            collection.print_errors()
            raise ClonerError

    def set_remotes(self, num_jobs: int = 1) -> None:
        if self.config.singular_remote:
            return
        ui.info_2("Configuring remotes")
        remote_setter = RemoteSetter(self.root_path)
        collection = process_items(self.repos, remote_setter, num_jobs=num_jobs)
        collection.print_summary()
        if collection.errors:
            ui.error("Failed to set remotes for the following repos:")
            collection.print_errors()
            raise RemoteSetterError

    def perform_filesystem_operations(
        self, manifest: Optional[Manifest] = None
    ) -> None:
        repos = self.repos
        if not manifest:
            manifest = self.get_manifest()
        operator = FileSystemOperator(self.root_path, repos)
        operations = manifest.file_system_operations
        known_repos = [x.dest for x in repos]
        operations = [x for x in operations if x.get_repo() in known_repos]
        if operations:
            ui.info_2("Performing filesystem operations")
            # Not sure it's a good idea to have FileSystemOperations running in parallel
            collection = process_items(operations, operator, num_jobs=1)
            collection.print_summary()
            if collection.errors:
                ui.error("Failed to perform the following file system operations")
                collection.print_errors()
                raise FileSystemOperatorError

    def sync(
<<<<<<< HEAD
        self, *, singular_remote: str = "", force: bool = False, num_jobs: int = 1
    ) -> None:
        remote_name = ""
        if singular_remote:
            remote_name = singular_remote
        elif self.config.singular_remote:
            remote_name = self.config.singular_remote
        syncer = Syncer(self.root_path, force=force, remote_name=remote_name)
=======
        self, *, force: bool = False, num_jobs: int = 1, correct_branch: bool = False
    ) -> None:
        syncer = Syncer(
            self.root_path,
            force=force,
            remote_name=self.config.singular_remote,
            correct_branch=correct_branch,
        )
>>>>>>> 12a85774
        repos = self.repos
        ui.info_2("Synchronizing repos")
        collection = process_items(repos, syncer, num_jobs=num_jobs)
        if collection.summary:
            ui.info_2("Updated repos:")
            for summary in collection.summary:
                if summary:
                    ui.info(summary)
        if collection.errors:
            ui.error("Failed to synchronize the following repos:")
            collection.print_errors()
            raise SyncError


class SyncError(Error):
    pass


class ClonerError(Error):
    pass


class FileSystemOperatorError(Error):
    pass


class RemoteSetterError(Error):
    pass


class WorkspaceNotConfigured(Error):
    def __init__(self, root_path: Path):
        super().__init__(
            f"Workspace in '{root_path}' is not configured. Please run `tsrc init`"
        )<|MERGE_RESOLUTION|>--- conflicted
+++ resolved
@@ -125,25 +125,15 @@
                 raise FileSystemOperatorError
 
     def sync(
-<<<<<<< HEAD
-        self, *, singular_remote: str = "", force: bool = False, num_jobs: int = 1
+        self, *, force: bool = False, num_jobs: int = 1, correct_branch: bool = False, singular_remote: str = ""
     ) -> None:
         remote_name = ""
         if singular_remote:
             remote_name = singular_remote
         elif self.config.singular_remote:
             remote_name = self.config.singular_remote
-        syncer = Syncer(self.root_path, force=force, remote_name=remote_name)
-=======
-        self, *, force: bool = False, num_jobs: int = 1, correct_branch: bool = False
-    ) -> None:
-        syncer = Syncer(
-            self.root_path,
-            force=force,
-            remote_name=self.config.singular_remote,
-            correct_branch=correct_branch,
-        )
->>>>>>> 12a85774
+        syncer = Syncer(self.root_path, force=force, remote_name=remote_name, correct_branch=correct_branch)
+
         repos = self.repos
         ui.info_2("Synchronizing repos")
         collection = process_items(repos, syncer, num_jobs=num_jobs)
