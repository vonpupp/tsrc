from typing import cast, Any, Dict, List, Tuple
import ruamel.yaml
import pytest

import tsrc
import tsrc.git

from path import Path

RepoConfig = Dict[str, Any]
CopyConfig = Tuple[str, str]
RemoteConfig = Tuple[str, str]


class ManifestHandler():
    def __init__(self, path: Path) -> None:
        self.path = path
        self.data = {"repos": list()}  # type: Dict[str, Any]

    @property
    def yaml_path(self) -> Path:
        return self.path / "manifest.yml"

    def init(self) -> None:
        to_write = ruamel.yaml.dump(self.data)
        self.yaml_path.write_text(to_write)
        tsrc.git.run(self.path, "add", "manifest.yml")
        tsrc.git.run(self.path, "commit", "--message", "Add an empty manifest")
        tsrc.git.run(self.path, "push", "origin", "master")

    def add_repo(self, src: str, url: str, branch: str = "master") -> None:
        repo_config = ({"url": str(url), "src": src})
        if branch != "master":
            repo_config["branch"] = branch
        self.data["repos"].append(repo_config)
        self.push(message="add %s" % src)

    def configure_group(self, name: str, repos: List[str]) -> None:
        groups = self.data.get("groups")
        if not groups:
            self.data["groups"] = dict()
            groups = self.data["groups"]
        groups[name] = dict()
        groups[name]["repos"] = repos
        self.push(message="add %s group" % name)

    def configure_gitlab(self, *, url: str) -> None:
        self.data["gitlab"] = dict()
        self.data["gitlab"]["url"] = url
        self.push("Add gitlab URL: %s" % url)

    def get_repo(self, src: str) -> RepoConfig:
        for repo in self.data["repos"]:
            if repo["src"] == src:
                return cast(RepoConfig, repo)
        assert False, "repo '%s' not found in manifest" % src

    def configure_repo(self, src: str, key: str, value: Any) -> None:
        repo = self.get_repo(src)
        repo[key] = value
        message = "Change %s %s: %s" % (src, key, value)
        self.push(message)

    def set_repo_url(self, src: str, url: str) -> None:
        self.configure_repo(src, "url", url)

    def set_repo_branch(self, src: str, branch: str) -> None:
        self.configure_repo(src, "branch", branch)

    def set_repo_sha1(self, src: str, ref: str) -> None:
        self.configure_repo(src, "sha1", ref)

    def set_repo_tag(self, src: str, tag: str) -> None:
        self.configure_repo(src, "tag", tag)

    def set_repo_file_copies(self, src: str, copies: List[CopyConfig]) -> None:
        copy_dicts = list()
        for copy_src, copy_dest in copies:
            copy_dicts.append({"src": copy_src, "dest": copy_dest})
        self.configure_repo(src, "copy", copy_dicts)

    def set_repo_remotes(self, src: str, remotes: List[RemoteConfig]) -> None:
        remote_dicts = list()
        for name, url in remotes:
            remote_dicts.append({"name": name, "url": url})
        repo = self.get_repo(src)
        repo["remotes"] = remote_dicts
        del repo["url"]
        message = "%s: remotes: %s" % (src, remote_dicts)
        self.push(message)

    def push(self, message: str) -> None:
        to_write = ruamel.yaml.dump(self.data)
        self.yaml_path.write_text(to_write)
        tsrc.git.run(self.path, "add", "manifest.yml")
        tsrc.git.run(self.path, "commit", "--message", message)
        current_branch = tsrc.git.get_current_branch(self.path)
        tsrc.git.run(self.path, "push", "origin", "--set-upstream", current_branch)

    def change_branch(self, branch: str) -> None:
        tsrc.git.run(self.path, "checkout", "-B", branch)
        tsrc.git.run(
            self.path,
            "push", "--no-verify", "origin",
            "--set-upstream", branch
        )


class GitServer():
    def __init__(self, tmpdir: Path) -> None:
        self.tmpdir = tmpdir
        self.bare_path = tmpdir / "srv"
        self.src_path = tmpdir / "src"
        self.add_repo("manifest", add_to_manifest=False)
        self.manifest = ManifestHandler(self.get_path("manifest"))
        self.manifest.init()
        self.manifest_url = self.get_url("manifest")

    def get_path(self, name: str) -> Path:
        return self.src_path / name

    def get_url(self, name: str) -> str:
        return str("file://" + (self.bare_path / name))

    def _create_repo(self, name: str, empty: bool = False, branch: str = "master") -> str:
        bare_path = self.bare_path / name
        bare_path.makedirs_p()
        tsrc.git.run(bare_path, "init", "--bare")
        src_path = self.get_path(name)
        src_path.makedirs_p()
<<<<<<< HEAD
        tsrc.git.run_git(src_path, "init")
        tsrc.git.run_git(src_path, "remote", "add", "origin", bare_path)
        tsrc.git.run_git(bare_path, "symbolic-ref", "HEAD", "refs/heads/%s" % branch)
        (src_path / "README").touch()
        tsrc.git.run_git(src_path, "add", "README")
        tsrc.git.run_git(src_path, "commit", "--message", "Initial commit")
=======
        tsrc.git.run(src_path, "init")
        tsrc.git.run(src_path, "remote", "add", "origin", bare_path)
        tsrc.git.run(bare_path, "symbolic-ref", "HEAD", "refs/heads/%s" % branch)
        src_path.joinpath("README").touch()
        tsrc.git.run(src_path, "add", "README")
        tsrc.git.run(src_path, "commit", "--message", "Initial commit")
>>>>>>> aca45163
        if branch != "master":
            tsrc.git.run(src_path, "checkout", "-b", branch)
        if not empty:
            tsrc.git.run(src_path, "push", "origin", "%s:%s" % (branch, branch))
        return str(bare_path)

    def add_repo(self, name: str,
                 add_to_manifest: bool = True, empty: bool = False,
                 default_branch: str = "master") -> str:
        self._create_repo(name, empty=empty, branch=default_branch)
        url = self.get_url(name)
        if add_to_manifest:
            self.manifest.add_repo(name, url, branch=default_branch)
        return url

    def add_group(self, group_name: str, repos: List[str]) -> None:
        for repo in repos:
            self.add_repo(repo)
        self.manifest.configure_group(group_name, repos)

    def push_file(self, name: str, file_path: str, *,
                  contents: str = "", message: str = "") -> None:
        src_path = self.get_path(name)
        full_path = src_path / file_path
        full_path.parent.makedirs_p()
        full_path.touch()
        if contents:
            full_path.write_text(contents)
        commit_message = message or ("Create/Update %s" % file_path)
        tsrc.git.run(src_path, "add", file_path)
        tsrc.git.run(src_path, "commit", "--message", commit_message)
        current_branch = tsrc.git.get_current_branch(src_path)
        tsrc.git.run(
            src_path,
            "push", "origin", "--set-upstream",
            current_branch
        )

    def tag(self, name: str, tag_name: str) -> None:
        src_path = self.get_path(name)
        tsrc.git.run(src_path, "tag", tag_name)
        tsrc.git.run(src_path, "push", "--no-verify", "origin", tag_name)

    def get_tags(self, name: str) -> List[str]:
        src_path = self.get_path(name)
        _, out = tsrc.git.run_captured(src_path, "tag")
        return out.splitlines()

    def get_branches(self, name: str) -> List[str]:
        src_path = self.get_path(name)
        _, out = tsrc.git.run_captured(src_path, "branch", "--list")
        return [x[2:].strip() for x in out.splitlines()]

    def get_sha1(self, name: str) -> str:
        src_path = self.get_path(name)
        _, out = tsrc.git.run_captured(src_path, "rev-parse", "HEAD")
        return out

    def change_repo_branch(self, name: str, new_branch: str) -> None:
        src_path = self.get_path(name)
        tsrc.git.run(src_path, "checkout", "-B", new_branch)
        tsrc.git.run(
            src_path,
            "push", "--no-verify", "origin",
            "--set-upstream",
            new_branch
        )

    def delete_branch(self, name: str, branch: str) -> None:
        src_path = self.get_path(name)
        tsrc.git.run(src_path, "push", "origin", "--delete", branch)


@pytest.fixture
def git_server(tmp_path: Path) -> GitServer:
    return GitServer(tmp_path)<|MERGE_RESOLUTION|>--- conflicted
+++ resolved
@@ -128,21 +128,12 @@
         tsrc.git.run(bare_path, "init", "--bare")
         src_path = self.get_path(name)
         src_path.makedirs_p()
-<<<<<<< HEAD
-        tsrc.git.run_git(src_path, "init")
-        tsrc.git.run_git(src_path, "remote", "add", "origin", bare_path)
-        tsrc.git.run_git(bare_path, "symbolic-ref", "HEAD", "refs/heads/%s" % branch)
-        (src_path / "README").touch()
-        tsrc.git.run_git(src_path, "add", "README")
-        tsrc.git.run_git(src_path, "commit", "--message", "Initial commit")
-=======
         tsrc.git.run(src_path, "init")
         tsrc.git.run(src_path, "remote", "add", "origin", bare_path)
         tsrc.git.run(bare_path, "symbolic-ref", "HEAD", "refs/heads/%s" % branch)
-        src_path.joinpath("README").touch()
+        (src_path / "README").touch()
         tsrc.git.run(src_path, "add", "README")
         tsrc.git.run(src_path, "commit", "--message", "Initial commit")
->>>>>>> aca45163
         if branch != "master":
             tsrc.git.run(src_path, "checkout", "-b", branch)
         if not empty:
