--- conflicted
+++ resolved
@@ -88,13 +88,8 @@
     git_server.add_repo("bar")
     manifest_url = git_server.manifest_url
     tsrc_cli.run("init", manifest_url)
-<<<<<<< HEAD
-    foo_path = workspace_path / "foo"
-    tsrc.git.run_git(foo_path, "checkout", "-B", "devel")
-=======
-    foo_path = workspace_path.joinpath("foo")
+    foo_path = workspace_path / "foo"
     tsrc.git.run(foo_path, "checkout", "-B", "devel")
->>>>>>> aca45163
     # push so that sync still works
     tsrc.git.run(foo_path, "push", "-u", "origin", "devel", "--no-verify")
 
@@ -269,7 +264,7 @@
     git_server.manifest.set_repo_remotes("foo", [("other", foo2_url)])
     tsrc_cli.run("init", git_server.manifest_url)
     foo_path = workspace_path / "foo"
-    tsrc.git.run_git(foo_path, "fetch", "other")
+    tsrc.git.run(foo_path, "fetch", "other")
     first_sha1 = tsrc.git.get_sha1(foo_path, ref="other/master")
     git_server.push_file("foo2", "new.txt")
 
